{
  "name": "@backstage/plugin-scaffolder",
  "version": "0.5.1",
  "main": "src/index.ts",
  "types": "src/index.ts",
  "license": "Apache-2.0",
  "private": false,
  "publishConfig": {
    "access": "public",
    "main": "dist/index.esm.js",
    "types": "dist/index.d.ts"
  },
  "homepage": "https://backstage.io",
  "repository": {
    "type": "git",
    "url": "https://github.com/backstage/backstage",
    "directory": "plugins/scaffolder"
  },
  "keywords": [
    "backstage"
  ],
  "scripts": {
    "build": "backstage-cli plugin:build",
    "start": "backstage-cli plugin:serve",
    "lint": "backstage-cli lint",
    "test": "backstage-cli test",
    "diff": "backstage-cli plugin:diff",
    "prepack": "backstage-cli prepack",
    "postpack": "backstage-cli postpack",
    "clean": "backstage-cli clean"
  },
  "dependencies": {
    "@backstage/catalog-client": "^0.3.6",
    "@backstage/catalog-model": "^0.7.1",
<<<<<<< HEAD
    "@backstage/config": "^0.1.2",
    "@backstage/core": "^0.6.1",
    "@backstage/plugin-catalog-react": "^0.0.3",
=======
    "@backstage/core": "^0.6.2",
    "@backstage/plugin-catalog-react": "^0.0.4",
>>>>>>> cf9a229a
    "@backstage/theme": "^0.2.3",
    "@material-ui/core": "^4.11.0",
    "@material-ui/icons": "^4.9.1",
    "@material-ui/lab": "4.0.0-alpha.45",
    "@rjsf/core": "^2.4.0",
    "@rjsf/material-ui": "^2.4.0",
    "classnames": "^2.2.6",
    "git-url-parse": "^11.4.4",
    "humanize-duration": "^3.25.1",
    "luxon": "^1.25.0",
    "moment": "^2.26.0",
    "react": "^16.13.1",
    "react-dom": "^16.13.1",
    "react-lazylog": "^4.5.2",
    "react-router": "6.0.0-beta.0",
    "react-router-dom": "6.0.0-beta.0",
    "react-use": "^15.3.3",
    "swr": "^0.3.0",
    "use-immer": "^0.4.2",
    "zen-observable": "^0.8.15"
  },
  "devDependencies": {
    "@backstage/cli": "^0.6.1",
    "@backstage/dev-utils": "^0.1.11",
    "@backstage/test-utils": "^0.1.7",
    "@testing-library/jest-dom": "^5.10.1",
    "@testing-library/react": "^10.4.1",
    "@testing-library/user-event": "^12.0.7",
    "@types/humanize-duration": "^3.18.1",
    "@types/jest": "^26.0.7",
    "@types/node": "^12.0.0",
    "cross-fetch": "^3.0.6",
    "msw": "^0.21.2"
  },
  "files": [
    "dist"
  ]
}<|MERGE_RESOLUTION|>--- conflicted
+++ resolved
@@ -32,14 +32,9 @@
   "dependencies": {
     "@backstage/catalog-client": "^0.3.6",
     "@backstage/catalog-model": "^0.7.1",
-<<<<<<< HEAD
     "@backstage/config": "^0.1.2",
-    "@backstage/core": "^0.6.1",
-    "@backstage/plugin-catalog-react": "^0.0.3",
-=======
     "@backstage/core": "^0.6.2",
     "@backstage/plugin-catalog-react": "^0.0.4",
->>>>>>> cf9a229a
     "@backstage/theme": "^0.2.3",
     "@material-ui/core": "^4.11.0",
     "@material-ui/icons": "^4.9.1",
