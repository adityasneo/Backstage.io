--- conflicted
+++ resolved
@@ -14,13 +14,10 @@
  * limitations under the License.
  */
 
-<<<<<<< HEAD
-export { Sidebar } from './Bar';
+export { Sidebar, SidebarExpandButton } from './Bar';
 export { MobileSidebar } from './MobileSidebar';
 export { SidebarGroup } from './SidebarGroup';
 export type { SidebarGroupProps } from './SidebarGroup';
-=======
-export { Sidebar, SidebarExpandButton } from './Bar';
 export { SidebarSubmenuItem } from './SidebarSubmenuItem';
 export { SidebarSubmenu } from './SidebarSubmenu';
 export type { SidebarSubmenuProps } from './SidebarSubmenu';
@@ -29,7 +26,6 @@
   SidebarSubmenuItemDropdownItem,
 } from './SidebarSubmenuItem';
 export type { SidebarClassKey } from './Bar';
->>>>>>> 48738962
 export { SidebarPage, SidebarPinStateContext } from './Page';
 export type { SidebarPinStateContextType, SidebarPageClassKey } from './Page';
 export {
